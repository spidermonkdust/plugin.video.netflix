--- conflicted
+++ resolved
@@ -8,14 +8,11 @@
 import xbmc
 import json
 import base64
-<<<<<<< HEAD
 import re
-=======
 import hashlib
 from Cryptodome import Random
 from Cryptodome.Cipher import AES
 from Cryptodome.Util import Padding
->>>>>>> 8666cb59
 from MSL import MSL
 from os import remove
 from os.path import join, isfile
