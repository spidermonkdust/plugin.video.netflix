# Kodi Media Center language file
# Addon Name: Netflix
# Addon id: plugin.video.netflix
# Addon Provider: libdev + jojo + asciidisco
msgid ""
msgstr ""
"Project-Id-Version: plugin.video.netflix\n"
"Report-Msgid-Bugs-To: https://github.com/asciidisco/plugin.video.netflix\n"
"POT-Creation-Date: 2017-07-24 16:15+0000\n"
"PO-Revision-Date: 2017-07-24 16:15+0000\n"
"Last-Translator: Sebastian Golasch <public@asciidisco.com>\n"
"Language-Team: German\n"
"MIME-Version: 1.0\n"
"Content-Type: text/plain; charset=UTF-8\n"
"Content-Transfer-Encoding: 8bit\n"
"Language: de\n"
"Plural-Forms: nplurals=2; plural=(n != 1);\n"

msgctxt "Addon Summary"
msgid "Netflix"
msgstr ""

msgctxt "Addon Description"
msgid "Netflix VOD Services Addon"
msgstr "Addon für Netflix VOD-Dienste"

msgctxt "Addon Disclaimer"
msgid "Some parts of this addon may not be legal in your country of residence - please check with your local laws before installing."
msgstr "Möglicherweise sind einge Teile dieses Addons in Ihrem Land illegal, Sie sollten dies unbedingt vor der Installation überprüfen."

msgctxt "#30001"
msgid "Recommendations"
msgstr "Vorschläge"

msgctxt "#30002"
msgid "Adult Pin"
msgstr "Kindersicherungs-PIN"

msgctxt "#30003"
msgid "Search term"
msgstr "Suchbegriff"

msgctxt "#30004"
msgid "Password"
msgstr "Passwort"

msgctxt "#30005"
msgid "E-mail"
msgstr "E-Mail"

msgctxt "#30006"
msgid "Adult verification failed"
msgstr "Kindersicherungs-PIN nicht korrekt"

msgctxt "#30007"
msgid "Please Check your adult pin"
msgstr "Bitter überprüfen Sie Ihre Kindersicherungs-PIN"

msgctxt "#30008"
msgid "Login failed"
msgstr "Anmeldung nicht erfolgreich"

msgctxt "#30009"
msgid "Please Check your credentials"
msgstr "Bitte die Anmeldedaten überprüfen"

msgctxt "#30010"
msgid "Genres"
msgstr ""

msgctxt "#30011"
msgid "Search"
msgstr "Suche"

msgctxt "#30012"
msgid "No seasons available"
msgstr "Keine Staffeln verfügbar"

msgctxt "#30013"
msgid "No matches found"
msgstr "Keine Titel gefunden"

msgctxt "#30014"
msgid "Account"
msgstr "Konto"

msgctxt "#30017"
msgid "Logout"
msgstr "Abmelden"

msgctxt "#30018"
msgid "Export to library"
msgstr "In Bibliothek exportieren"

msgctxt "#30019"
msgid "Rate on Netflix"
msgstr "Auf Netflix bewerten"

msgctxt "#30020"
msgid "Remove from 'My list'"
msgstr "Von 'Meiner Liste' entfernen"

msgctxt "#30021"
msgid "Add to 'My list'"
msgstr "Zu 'Meiner Liste' hinzufügen"

msgctxt "#30022"
msgid "(between 0 & 10)"
msgstr "(zwischen 0 & 10)"

msgctxt "#30023"
msgid "Expert"
msgstr "Experte"

msgctxt "#30024"
msgid "SSL verification"
msgstr "SSL-Überprüfung"

msgctxt "#30025"
msgid "Library"
msgstr "Bibliothek"

msgctxt "#30026"
msgid "Enable custom library folder"
msgstr "Eigenen Bibliothekordner nutzen"

msgctxt "#30027"
msgid "Custom library path"
msgstr "Pfad zur Bibliothek"

msgctxt "#30028"
msgid "Playback error"
msgstr "Fehler beim Abspielen"

msgctxt "#30029"
msgid "Missing Inputstream addon"
msgstr "Inputstream-Addon nicht gefunden"

msgctxt "#30030"
msgid "Remove from library"
msgstr "Aus Bibliothek entfernen"

msgctxt "#30031"
msgid "Change library title"
msgstr "Export Titel ändern"

msgctxt "#30032"
msgid "Tracking"
msgstr ""

msgctxt "#30033"
msgid "Use Dolby Sound"
msgstr "Benutze Dolby-Ton"

msgctxt "#30034"
msgid "ESN (set automatically, can be changed manually)"
msgstr "ESN (änderbar, wird autom. gesetzt)"

msgctxt "#30035"
msgid "Inputstream Addon Settings..."
msgstr "Inputstream Addon Einstellungen..."

msgctxt "#30036"
msgid "Always use the original title on export"
msgstr "Immer den Originaltitel beim Export nutzen"

msgctxt "#30037"
msgid "Views"
msgstr "Ansichten"

msgctxt "#30038"
msgid "Enable custom views"
msgstr "Eigene Ansichten aktivieren"

msgctxt "#30039"
msgid "View for folders"
msgstr "Ansicht für Ordner"

msgctxt "#30040"
msgid "View for movies"
msgstr "Ansicht für Filme"

msgctxt "#30041"
msgid "View for shows"
msgstr "Ansicht für Serien"

msgctxt "#30042"
msgid "View for seasons"
msgstr "Ansicht für Staffeln"

msgctxt "#30043"
msgid "View for episodes"
msgstr "Ansicht für Episoden"

msgctxt "#30044"
msgid "View for profiles"
msgstr "Ansicht für Profile"

msgctxt "#30045"
msgid "[COLOR cyan][B]-- NEXT PAGE --[/B][/COLOR]"
msgstr "[COLOR cyan][B]-- NÄCHSTE SEITE --[/B][/COLOR]"

msgctxt "#30047"
msgid "Finally remove?"
msgstr "Endgültig entfernen?"

msgctxt "#30048"
msgid "Exported"
msgstr "Exportiert"

msgctxt "#30049"
msgid "Update DB"
msgstr "Aktualisiere DB"

msgctxt "#30050"
msgid "Update successful"
msgstr "Aktualisierung erfolgreich"

msgctxt "#30053"
msgid "Auto Login"
msgstr "Automatisch Anmelden"

msgctxt "#30054"
msgid "Enable Auto Login"
msgstr "Aktiviere automatisches Anmelden"

msgctxt "#30055"
msgid "Profile"
msgstr "Profil"

msgctxt "#30056"
msgid "ID"
msgstr ""

msgctxt "#30057"
msgid "Select profile in profile listing -> context menu"
msgstr "Wähle Profil in der Übersicht -> Kontextmenü"

msgctxt "#30058"
msgid "Auto Login enabled!"
msgstr "Automatische Anmeldung aktiviert!"

msgctxt "#30059"
msgid "Switch accounts"
msgstr "Accounts wechseln"

msgctxt "#30060"
msgid "Enable HEVC profiles (f.e. 4k for Android)"
msgstr "Aktiviere HEVC profile (z.b. für 4k in Android)"

msgctxt "#30061"
msgid "Update inside library"
msgstr "In Bibliothek aktualisieren"

msgctxt "#30062"
msgid "Enable/disable adult pin. Active:"
msgstr "Kindersicherungs PIN Abfrage ein-/ausschalten. Aktiv:"

<<<<<<< HEAD
msgctxt "#30063"
msgid "new episodes added to library"
msgstr "neue Folgen zur Bilbiothek hinzugefügt"

msgctxt "#30064"
msgid "Export new episodes"
msgstr "Neue Folgen der Bibliothek hinzufügen"

msgctxt "#30065"
msgid "Auto-update"
msgstr "Automatische Aktualisierung"

msgctxt "#30066"
msgid "never"
msgstr "niemals"

msgctxt "#30067"
msgid "daily"
msgstr "täglich"

msgctxt "#30068"
msgid "every other day"
msgstr "alle zwei Tage"

msgctxt "#30069"
msgid "every 5 days"
msgstr "alle 5 Tage"

msgctxt "#30070"
msgid "weekly"
msgstr "wöchentlich"

msgctxt "#30071"
msgid "Time of Day"
msgstr "Uhrzeit"

msgctxt "#30072"
msgid "Only start after 5 minutes of idle"
msgstr "Nur nach 5 Minuten vorherigem Leerlauf starten"

msgctxt "#30073"
msgid "Check every X minutes if update scheduled"
msgstr "Prüfe alle X Minuten ob Startzeitpunkt erreicht"
=======
msgctxt "#30074"
msgid "View for exported"
msgstr "Ansicht für Exportiert"
>>>>>>> c14c7b6b
<|MERGE_RESOLUTION|>--- conflicted
+++ resolved
@@ -256,7 +256,6 @@
 msgid "Enable/disable adult pin. Active:"
 msgstr "Kindersicherungs PIN Abfrage ein-/ausschalten. Aktiv:"
 
-<<<<<<< HEAD
 msgctxt "#30063"
 msgid "new episodes added to library"
 msgstr "neue Folgen zur Bilbiothek hinzugefügt"
@@ -300,8 +299,7 @@
 msgctxt "#30073"
 msgid "Check every X minutes if update scheduled"
 msgstr "Prüfe alle X Minuten ob Startzeitpunkt erreicht"
-=======
+
 msgctxt "#30074"
 msgid "View for exported"
-msgstr "Ansicht für Exportiert"
->>>>>>> c14c7b6b
+msgstr "Ansicht für Exportiert"